
import re

from django.shortcuts import get_object_or_404
from django.forms import modelformset_factory,\
    ModelForm, ValidationError, TextInput, BaseModelFormSet, Textarea, HiddenInput, CharField
from django.views import generic
import reversion
from django_select2.forms import ModelSelect2Widget

from .. import models


class ProjectModelSelect2Widget(ModelSelect2Widget):
    search_fields = [
        'name__icontains',
        'slug__icontains'
    ]

    def filter_queryset(self, term, queryset=None, **dependent_fields):
        qs = super().filter_queryset(term, queryset, **dependent_fields)
        return qs


class LocationSelect2Widget(ProjectModelSelect2Widget):
    def get_queryset(self):
        return models.Location.objects.order_by('-modified')


class SampleSelect2Widget(ProjectModelSelect2Widget):
    def get_queryset(self):
        return models.Sample.objects.order_by('-modified').filter(status='published')


class TermSelect2Widget(ProjectModelSelect2Widget):
    def get_queryset(self):
        return models.Term.objects.order_by('name')


class DateTimePicker(TextInput):

    class Media:
        css = {
            'all': ('lims/css/jquery.datetimepicker.min.css', )
        }
        js = ('lims/js/jquery.datetimepicker.full.min.js', 'lims/js/jquery.datetimepicker.widget.js')

    def __init__(self, *args, **kwargs):
        if 'attrs' not in kwargs:
            kwargs['attrs'] = {}
        if 'class' not in kwargs['attrs']:
            kwargs['attrs']['class'] = 'jquery-datetimepicker-widget'
        else:
            kwargs['attrs']['class'] = kwargs['attrs']['class'] + ' jquery-datetimepicker-widget'

        super().__init__(*args, **kwargs)


class ObjectFormView(generic.FormView):

    def get_project(self):
        if 'project_id' in self.kwargs:
            return get_object_or_404(models.Project, pk=self.kwargs['project_id'])
        else:
            return None

    def get_context_data(self, **kwargs):
        context = super().get_context_data(**kwargs)
        context['project'] = self.get_project()
        return context

    def get_form_kwargs(self):
        kwargs = super().get_form_kwargs()
        kwargs['user'] = self.request.user
        kwargs['project'] = self.get_project()

        # get tag fields from the add tag column item
        tag_field_names = list(self.request.POST.get('add-form-tag-column', default='').split(','))
        for name in self.request.GET.getlist('_use_tag_field', default=[]):
            tag_field_names.append(name)

        # don't pass on '' items
        kwargs['tag_field_names'] = [name for name in tag_field_names if name]

        return kwargs

    def form_valid(self, form):
        # if the user requested additional tag columns but all the models were valid,
        # the user should probably stay on this page
        if self.request.POST.get('add-form-tag-column', None):
            return self.form_invalid(form)

        # wrap the saving of the object in a revision block
        with reversion.create_revision():
            # do the saving
            return_value = super().form_valid(form)

            # add information about from whence it came
            reversion.set_user(self.request.user)
            reversion.set_comment('object change from ObjectFormView')

            # return the response
            return return_value


class BaseObjectModelForm(ModelForm):
    project_meta_field = CharField(widget=HiddenInput(), required=True)

    def __init__(self, *args, user=None, project=None, tag_field_names=(), **kwargs):
        super().__init__(*args, **kwargs)
        self.user = user
        self.project = project
        self.fields['project_meta_field'].initial = project.pk

        # add additional tag names that may exist from the current instance
        current_tag_keys = self.instance.get_tags(taxonomy=None).keys()
        tag_field_names = list(tag_field_names)
        for key in current_tag_keys:
            tag_field_names.append(key)

        # add additional terms that exist in the form data
        for key in self.data:
            if re.match('^tag_form_field_(.*)$', key):
                tag_field_names.append(re.search('^tag_form_field_(.*)$', key).group(1))

        # set the tag names from tag_field_names
        # currently only the model taxonomy can be used
        self.tag_field_names = {}
        for field_name in tag_field_names:
            # try to resolve term
<<<<<<< HEAD
            term = models.Term.get_term(field_name, taxonomy=self._meta.model.__name__, create=True, project=self.project)
=======
            term = models.Term.get_term(
                field_name,
                create=True,
                project=self.project,
                taxonomy=self._meta.model.__name__
            )
>>>>>>> cef26164

            # if term can't be resolved, don't add it to the form
            # (most likely reason is that field_name is '')
            if term is None:
                continue

            # don't duplicate tag fields
            if term in self.tag_field_names:
                continue

            # add the field
            field_id = 'tag_form_field_' + term.slug
            self.tag_field_names[term] = field_id
            self.fields[field_id] = term.form_field
            initial_val = self.instance.get_tag(term)
            if initial_val:
                self.initial[field_id] = initial_val

        # make sure dependencies are added to the Select2Widget
        for field in self.fields.values():
            if isinstance(field.widget, ProjectModelSelect2Widget):
                field.widget.dependent_fields = {'project_meta_field': 'project'}

    def clean(self):
        if not hasattr(self, 'user') or not self.user.pk:
            raise ValidationError('Unknown user attempting to make changes')

        # set the project, user if there isn't one already
        if not hasattr(self.instance, "project"):
            self.instance.project = self.project
        elif not self.instance.project:
            self.instance.project = self.project

        if not hasattr(self.instance, "user"):
            self.instance.user = self.user
        elif not self.instance.user:
            self.instance.user = self.user

        # clean the form
        super().clean()

        # check that user can add/edit this sample
        if not self.instance.pk and not self.instance.user_can(self.user, 'add'):
            raise ValidationError('User is not allowed to add this sample')
        if self.instance.pk and not self.instance.user_can(self.user, 'edit'):
            raise ValidationError('User is not allowed to edit this sample')

    def save(self, *args, **kwargs):
        # save the instance
        return_val = super().save(*args, **kwargs)

        # tags need the instance to exist in the DB before creating them...
        tags_dict = {term: self.cleaned_data[field] for term, field in self.tag_field_names.items()}

        # update the tag information
        # TODO: this could result in a ValidationError() from the full_clean() of
        # tag objects
        self.instance.update_tags(_values=tags_dict)

        # return whatever the super() returned
        return return_val


class BulkAddFormset(BaseModelFormSet):

    def __init__(self, *args, user=None, project=None, tag_field_names=(), **kwargs):
        super().__init__(*args, **kwargs)
        self.user = user
        self.project = project
        self.tag_field_names = list(tag_field_names)

        # add additional terms that exist in the queryset
        for term in self.model.get_all_terms(self.queryset):
            self.tag_field_names.append(term.slug)

        # add additional terms that exist in the form data
        for key in self.data:
            if re.match('^form-[0-9]+-tag_form_field_(.*)$', key):
                self.tag_field_names.append(re.search('^form-[0-9]+-tag_form_field_(.*)$', key).group(1))

    @property
    def media(self):
        media = super().media
        media._js.append('lims/js/bulk_form.js')
        return media

    def get_form_kwargs(self, index):
        kwargs = super().get_form_kwargs(index)
        kwargs['user'] = self.user
        kwargs['project'] = self.project
        kwargs['tag_field_names'] = self.tag_field_names
        return kwargs


class BulkEditViewBase(ObjectFormView):
    template_name = 'lims/forms/sample_bulk_form.html'
    model = None

    def __init__(self, *args, **kwargs):
        super().__init__(*args, **kwargs)
        self.object_list = []

    def get_model_form_class(self):
        raise NotImplementedError()

    def get_model_formset_class(self):
        return BulkAddFormset

    def get_extra_forms(self):
        n_samples = self.request.GET.get('n_samples', 5)
        try:
            return int(n_samples)
        except ValueError:
            return 5

    def get_form_class(self):
        return modelformset_factory(
            self.model,
            form=self.get_model_form_class(),
            formset=self.get_model_formset_class(),
            extra=self.get_extra_forms()
        )

    def get_form(self, form_class=None):
        if form_class is None:
            form_class = self.get_form_class()
        formset = form_class(**self.get_form_kwargs())

        for form in formset:
            form.user = self.request.user
            for field in form.fields:
                current_widget = form.fields[field].widget
                if isinstance(current_widget, Textarea):
                    form.fields[field].widget = TextInput()

        return formset

    def get_object_queryset(self):
        return self.model.objects.none()

    def get_form_kwargs(self):
        kwargs = super().get_form_kwargs()
        kwargs['queryset'] = self.get_object_queryset()
        return kwargs

    def form_valid(self, form):
        # completely empty forms are valid, but the user should probably stay on this page
        if not [sub_form for sub_form in form if sub_form.has_changed()]:
            return self.form_invalid(form)

        # if the user requested additional tag columns but all the models were valid,
        # the user should probably stay on this page
        if self.request.POST.get('add-form-tag-column', None):
            return self.form_invalid(form)

        with reversion.create_revision():
            form.save()
            return_value = super().form_valid(form)

            # add information about from whence it came
            reversion.set_user(self.request.user)
            reversion.set_comment('bulk object creation from SampleBulkAddView')

            return return_value<|MERGE_RESOLUTION|>--- conflicted
+++ resolved
@@ -113,7 +113,7 @@
         self.fields['project_meta_field'].initial = project.pk
 
         # add additional tag names that may exist from the current instance
-        current_tag_keys = self.instance.get_tags(taxonomy=None).keys()
+        current_tag_keys = self.instance.get_tags().keys()
         tag_field_names = list(tag_field_names)
         for key in current_tag_keys:
             tag_field_names.append(key)
@@ -128,16 +128,12 @@
         self.tag_field_names = {}
         for field_name in tag_field_names:
             # try to resolve term
-<<<<<<< HEAD
-            term = models.Term.get_term(field_name, taxonomy=self._meta.model.__name__, create=True, project=self.project)
-=======
             term = models.Term.get_term(
                 field_name,
                 create=True,
                 project=self.project,
                 taxonomy=self._meta.model.__name__
             )
->>>>>>> cef26164
 
             # if term can't be resolved, don't add it to the form
             # (most likely reason is that field_name is '')
